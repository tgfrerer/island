--- conflicted
+++ resolved
@@ -9,17 +9,8 @@
 
 ## (A)
 
-<<<<<<< HEAD
-=======
 - when inferring the default format, use queried defaults from the
   backend, not hardcoded defaults
-
-- format detection for image resources: we need to find a way to insert
-  defaults in a sane way, and to reduce complexity. currently, default
-  formats are set implicitly, but it would be better to note down if
-  a default was used, so that we can reason on consolidatation what kind
-  of format makes the most sense. 
->>>>>>> 55f25f77
 
 ## (B)
 
